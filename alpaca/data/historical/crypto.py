--- conflicted
+++ resolved
@@ -13,17 +13,12 @@
     format_latest_data_response,
     parse_obj_as_symbol_dict,
 )
-from alpaca.data.models import BarSet, Orderbook, Quote, Trade, TradeSet
+from alpaca.data.models import BarSet, Orderbook, Quote, Trade, TradeSet, QuoteSet
 from alpaca.data.requests import (
     CryptoBarsRequest,
-<<<<<<< HEAD
     CryptoQuoteRequest,
-    CryptoTradesRequest,
-    CryptoLatestTradeRequest,
-=======
     CryptoLatestBarRequest,
     CryptoLatestOrderbookRequest,
->>>>>>> 7efcb17a
     CryptoLatestQuoteRequest,
     CryptoLatestTradeRequest,
     CryptoSnapshotRequest,
