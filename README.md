--- conflicted
+++ resolved
@@ -43,11 +43,7 @@
 
 ## Installation <a name="installation"></a>
 
-<<<<<<< HEAD
-Alpaca-py is supported on Python 3.7+. You can install Alpaca-py using pip.
-=======
 Alpaca-py is supported on Python 3.8+.  You can install Alpaca-py using pip.
->>>>>>> e092f3fb
 
 Run the following command in your terminal.
 
@@ -70,12 +66,8 @@
 If you’ve used the previous python SDK alpaca-trade-api, there are a few key differences to be aware of.
 
 ### Broker API <a name="broker-api-new"></a>
-<<<<<<< HEAD
-
-Alpaca-py lets you use Broker API to start building your investment apps! Learn more at the [Broker](https://docs.alpaca.markets/docs/broker-api) page.
-=======
+
 Alpaca-py lets you use Broker API to start building your investment apps! Learn more at the [Broker](https://docs.alpaca.markets/docs/about-broker-api) page.
->>>>>>> e092f3fb
 
 ### OOP Design <a name="oop-design"></a>
 
@@ -239,7 +231,6 @@
 
 ```
 
-<<<<<<< HEAD
 **Querying News Data** <a name="news-client-example"></a>
 
 You can query news data via the NewsClient. In this example, we query news data for “TSLA” since July 1st 2022. You can convert the response to a pandas dataframe using the `.df` property.
@@ -264,22 +255,13 @@
 
 ```
 
-### Options Trading (Beta) <a name="options-trading"></a>
-
-We're excited to support options trading! Use this section to read up on Alpaca's Beta trading capabilities.
-For more details, please refer to [our documentation page for options trading](https://docs.alpaca.markets/v1.1/docs/options-trading)
-=======
 ### Options Trading <a name="options-trading"></a>
->>>>>>> e092f3fb
 
 We're excited to support options trading! Use this section to read up on Alpaca's options trading capabilities.
 For more details, please refer to [our documentation page for options trading](https://docs.alpaca.markets/docs/options-trading)
 
 There is an example jupyter notebook to explain methods of alpaca-py for options trading.
 
-<<<<<<< HEAD
-- [jupyter notebook: options trading basic example with alpaca-py](https://github.com/alpacahq/alpaca-py/blob/master/examples/options-trading-basic.ipynb)
-=======
 * [jupyter notebook: options trading basic example with alpaca-py](https://github.com/alpacahq/alpaca-py/blob/master/examples/options-trading-basic.ipynb)
 
 ### Jupyter Notebook Library <a name="colab-library"></a>
@@ -288,5 +270,4 @@
 
 * [Stocks](https://github.com/alpacahq/alpaca-py/blob/master/examples/stocks-trading-basic.ipynb)
 * [Options](https://github.com/alpacahq/alpaca-py/blob/master/examples/options-trading-basic.ipynb)
-* [Crypto](https://github.com/alpacahq/alpaca-py/blob/master/examples/crypto-trading-basic.ipynb)
->>>>>>> e092f3fb
+* [Crypto](https://github.com/alpacahq/alpaca-py/blob/master/examples/crypto-trading-basic.ipynb)