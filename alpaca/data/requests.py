--- conflicted
+++ resolved
@@ -317,7 +317,6 @@
     symbol_or_symbols: Union[str, List[str]]
 
 
-<<<<<<< HEAD
 # ############################## Auctions ################################# #
 
 
@@ -340,7 +339,7 @@
     limit: Optional[int]
     asof: Optional[date]
     feed: Optional[DataFeed]
-=======
+
 # ############################## Screener #################################### #
 
 
@@ -377,4 +376,3 @@
     """
 
     market_type: MarketType = MarketType.STOCKS
->>>>>>> 85390cde
