--- conflicted
+++ resolved
@@ -45,13 +45,10 @@
     ClosePositionResponse,
     Calendar,
     Clock,
-<<<<<<< HEAD
     GetCalendarRequest,
-=======
     UpdateWatchlistRequest,
     Watchlist,
     CreateWatchlistRequest,
->>>>>>> 692da44a
 )
 from ..common.rest import HTTPResult, RESTClient
 
