# Byte-compiled / optimized / DLL files
__pycache__/
*.py[cod]
*$py.class

# C extensions
*.so

# Distribution / packaging
.Python
build/
develop-eggs/
dist/
downloads/
eggs/
.eggs/
lib/
lib64/
parts/
sdist/
var/
wheels/
pip-wheel-metadata/
share/python-wheels/
*.egg-info/
.installed.cfg
*.egg
MANIFEST

# PyInstaller
#  Usually these files are written by a python script from a template
#  before PyInstaller builds the exe, so as to inject date/other infos into it.
*.manifest
*.spec

# Installer logs
pip-log.txt
pip-delete-this-directory.txt

# Unit test / coverage reports
htmlcov/
.tox/
.nox/
.coverage
.coverage.*
.cache
nosetests.xml
coverage.xml
*.cover
*.py,cover
.hypothesis/
.pytest_cache/

# Translations
*.mo
*.pot

# Django stuff:
*.log
local_settings.py
db.sqlite3
db.sqlite3-journal

# Flask stuff:
instance/
.webassets-cache

# Scrapy stuff:
.scrapy

# Sphinx documentation
docs/_build/

# PyBuilder
target/

# Jupyter Notebook
.ipynb_checkpoints

# IPython
profile_default/
ipython_config.py

# pyenv
.python-version

# pipenv
#   According to pypa/pipenv#598, it is recommended to include Pipfile.lock in version control.
#   However, in case of collaboration, if having platform-specific dependencies or dependencies
#   having no cross-platform support, pipenv may install dependencies that don't work, or not
#   install all needed dependencies.
#Pipfile.lock

# PEP 582; used by e.g. github.com/David-OConnor/pyflow
__pypackages__/

# Celery stuff
celerybeat-schedule
celerybeat.pid

# SageMath parsed files
*.sage.py

# Environments
.env
.venv
env/
venv/
ENV/
env.bak/
venv.bak/

# Spyder project settings
.spyderproject
.spyproject

# Rope project settings
.ropeproject

# mkdocs documentation
/site

# mypy
.mypy_cache/
.dmypy.json
dmypy.json

# Pyre type checker
.pyre/

#IDE configs
.idea
<<<<<<< HEAD

# Cloudflare stuff
Cloudflare_CA.pem
=======
.vscode/
>>>>>>> bfc6aa94
<|MERGE_RESOLUTION|>--- conflicted
+++ resolved
@@ -130,10 +130,7 @@
 
 #IDE configs
 .idea
-<<<<<<< HEAD
+.vscode/
 
 # Cloudflare stuff
-Cloudflare_CA.pem
-=======
-.vscode/
->>>>>>> bfc6aa94
+Cloudflare_CA.pem