--- conflicted
+++ resolved
@@ -129,10 +129,4 @@
 .pyre/
 
 #IDE configs
-.idea
-
-<<<<<<< HEAD
-# Personal notebooks
-=======
->>>>>>> 5e3cd7c0
-notebooks/+.idea