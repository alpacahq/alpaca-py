--- conflicted
+++ resolved
@@ -9,13 +9,9 @@
 from alpaca.common.time import TimeFrame
 from alpaca.common.types import RawData
 
-<<<<<<< HEAD
-from .enums import Exchange
+from .enums import Adjustment, Currency, DataFeed, Exchange
 from .models import BarSet, QuoteSet, Quote, Trade, TradeSet
-=======
-from .enums import Adjustment, Currency, DataFeed, Exchange
-from .models import BarSet, QuoteSet
->>>>>>> 427f0d0b
+
 
 
 class HistoricalDataClient(RESTClient):
