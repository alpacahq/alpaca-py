import base64
from typing import Callable, Iterator, List, Optional, Union
from uuid import UUID

from pydantic import parse_obj_as
from requests import HTTPError, Response

from .constants import BROKER_DOCUMENT_UPLOAD_LIMIT
from .enums import ACHRelationshipStatus
from alpaca.broker.models import (
    ACHRelationship,
    GetCalendarRequest,
    Account,
    AccountCreationRequest,
    AccountUpdateRequest,
    ActivityType,
    Bank,
    CIPInfo,
    CreateACHRelationshipRequest,
    CreateACHTransferRequest,
    CreateBankRequest,
    CreateBankTransferRequest,
    CreatePlaidRelationshipRequest,
    GetAccountActivitiesRequest,
    GetTradeDocumentsRequest,
    GetTransfersRequest,
    ListAccountsRequest,
    TradeAccount,
    TradeAccountConfiguration,
    TradeDocument,
    Transfer,
    UploadDocumentRequest,
    Order,
)
from ..common import APIError
from ..common.constants import ACCOUNT_ACTIVITIES_DEFAULT_PAGE_SIZE
from ..common.enums import BaseURL, PaginationType
from ..common.models import (
    BaseActivity,
<<<<<<< HEAD
    NonTradeActivity,
    TradeActivity,
    GetPortfolioHistoryRequest,
    PortfolioHistory,
    ClosePositionRequest,
    Position,
    ClosePositionResponse,
=======
    Calendar,
    Clock,
    NonTradeActivity,
    TradeActivity,
>>>>>>> fdcbd517
)
from ..common.rest import HTTPResult, RESTClient


def validate_uuid_id_param(
    id: Union[UUID, str],
    var_name: Optional[str] = None,
) -> UUID:
    """
    A small helper function to eliminate duplicate checks of various id parameters to ensure they are
    valid UUIDs. Upcasts str instances that are valid UUIDs into UUID instances.

    Args:
        id (Union[UUID, str]): The parameter to be validated
        var_name (Optional[str]): the name of the parameter you'd like to generate in the error message. Defaults to
          using `account_id` due to it being the most commonly needed case

    Returns:
        UUID: The valid UUID instance
    """

    if var_name is None:
        var_name = "account_id"

    # should raise ValueError
    if type(id) == str:
        id = UUID(id)
    elif type(id) != UUID:
        raise ValueError(f"{var_name} must be a UUID or a UUID str")

    return id


def validate_symbol_or_asset_id(
    symbol_or_asset_id: Union[UUID, str]
) -> Union[UUID, str]:
    """
    A helper function to eliminate duplicate checks of symbols or asset ids.

    If the argument given is a string, assumed to be a symbol name. If a UUID object, assumed to be an asset id.
    ValueError if neither type.

    Args:
        symbol_or_asset_id: String representing a symbol name or a UUID representing an asset id.

    Returns:
        String if symbol, UUID if asset id.
    """
    if isinstance(symbol_or_asset_id, (UUID, str)):
        return symbol_or_asset_id
    raise ValueError(
        f"symbol_or_asset_id must be a UUID of an asset id or a string of a symbol."
    )


class BrokerClient(RESTClient):
    """
    Client for accessing Broker API services

    **Note on the `handle_pagination` param you'll see across these methods**

    By default, these methods will attempt to handle the fact that the API paginates results for the specific endpoint
    for you by returning it all as one List.

    However, that could:

    1. Take a long time if there are many results to paginate or if you request a small page size and have moderate
    network latency
    2. Use up a large amount of memory to build all the results at once

    So for those cases where a single list all at once would be prohibitive you can specify what kind of pagination you
    want with the `handle_pagination` parameter. Please see the PaginationType enum for an explanation as to what the
    different values mean for what you get back.
    """

    def __init__(
        self,
        api_key: Optional[str] = None,
        secret_key: Optional[str] = None,
        api_version: str = "v1",
        sandbox: bool = True,
        raw_data: bool = False,
        url_override: Optional[str] = None,
    ):
        """
        Args:
            api_key (Optional[str]): Broker API key - set sandbox to true if using sandbox keys. Defaults to None.
            secret_key (Optional[str]): Broker API secret key - set sandbox to true if using sandbox keys. Defaults to None.
            api_version (str): API version. Defaults to 'v1'.
            sandbox (bool): True if using sandbox mode. Defaults to True.
            raw_data (bool): True if you want raw response instead of wrapped responses. Defaults to False.
            url_override (Optional[str]): A url to override and use as the base url.
        """
        base_url = (
            url_override
            if url_override is not None
            else BaseURL.BROKER_SANDBOX
            if sandbox
            else BaseURL.BROKER_PRODUCTION
        )

        # TODO: Actually check raw_data everywhere
        super().__init__(
            base_url=base_url,
            api_key=api_key,
            secret_key=secret_key,
            api_version=api_version,
            sandbox=sandbox,
            raw_data=raw_data,
        )

    def _get_auth_headers(self) -> dict:
        # We override this since we use Basic auth
        auth_string = f"{self._api_key}:{self._secret_key}"
        auth_string_encoded = base64.b64encode(str.encode(auth_string))

        return {"Authorization": "Basic " + auth_string_encoded.decode("utf-8")}

    # ############################## ACCOUNTS/TRADING ACCOUNTS ################################# #

    def create_account(
        self,
        account_data: AccountCreationRequest,
    ) -> Account:
        """
        Create an account.

        Args:
            account_data (AccountCreationRequest): The data representing the Account you wish to create

        Returns:
            Account: The newly created Account instance as returned from the API. Should now have id
            and other generated fields filled out.
        """

        data = account_data.json()
        response = self.post("/accounts", data)

        return Account(**response)

    def get_account_by_id(
        self,
        account_id: Union[UUID, str],
    ) -> Account:
        """
        Get an Account by its associated account_id.

        Note: If no account is found the api returns a 401, not a 404

        Args:
            account_id (Union[UUID, str]): The id of the account you wish to get. str uuid values will be upcast
            into UUID instances

        Returns:
            Account: Returns the requested account.
        """

        account_id = validate_uuid_id_param(account_id)

        resp = self.get(f"/accounts/{account_id}", {"params": ""})
        return Account(**resp)

    def update_account(
        self,
        account_id: Union[UUID, str],
        update_data: AccountUpdateRequest,
    ) -> Account:
        """
        Updates data for an account with an id of `account_id`. Note that not all data for an account is modifiable
        after creation so there is a special data type of AccountUpdateRequest representing the data that is
        allowed to be modified.

        see: https://alpaca.markets/docs/api-references/broker-api/accounts/accounts/#updating-an-account for more info

        Args:
            account_id (Union[UUID, str]): The id for the account you with to update. str uuid values will be upcast
            into UUID instances
            update_data (AccountUpdateRequest): The data you wish to update this account to

        Returns:
            Account: Returns an Account instance with the updated data as returned from the api
        """
        account_id = validate_uuid_id_param(account_id)
        params = update_data.to_request_fields()

        if len(params) < 1:
            raise ValueError("update_data must contain at least 1 field to change")

        response = self.patch(f"/accounts/{account_id}", params)

        return Account(**response)

    def delete_account(
        self,
        account_id: Union[UUID, str],
    ) -> None:
        """
        Delete an Account by its id.

        As the api itself returns a 204 on success this function returns nothing in the successful case and will raise
        and exception in any other case.

        Args:
            account_id (Union[UUID, str]): the id of the Account you wish to delete. str values will attempt to be
            upcast to UUID to validate.

        Returns:
            None:
        """

        account_id = validate_uuid_id_param(account_id)

        self.delete(f"/accounts/{account_id}")

    def list_accounts(
        self,
        search_parameters: Optional[ListAccountsRequest] = None,
    ) -> List[Account]:
        """
        Get a List of Accounts allowing for passing in some filters.

        Args:
            search_parameters (Optional[ListAccountsRequest]): The various filtering criteria you can specify.

        Returns:
            List[Account]: The filtered list of Accounts
        """

        # this is a get request, so we're safe not checking to see if we specified at least one param
        params = search_parameters.dict() if search_parameters is not None else {}

        # API expects comma separated for entities not multiple params
        if "entities" in params and params["entities"] is not None:
            params["entities"] = ",".join(params["entities"])

        response = self.get(
            f"/accounts",
            params,
        )

        return parse_obj_as(List[Account], response)

    def get_trade_account_by_id(
        self,
        account_id: Union[UUID, str],
    ) -> TradeAccount:
        """
        Gets TradeAccount information for a given Account id.

        Args:
            account_id (Union[UUID, str]): The UUID identifier for the Account you wish to get the info for. str values
              will be upcast into UUID instances and checked for validity.

        Returns:
            TradeAccount: TradeAccount info for the given account if found.
        """

        account_id = validate_uuid_id_param(account_id)

        result = self.get(f"/trading/accounts/{account_id}/account")

        return TradeAccount(**result)

    def upload_documents_to_account(
        self,
        account_id: Union[UUID, str],
        document_data: List[UploadDocumentRequest],
    ) -> None:
        """
        Allows you to upload up to 10 documents at a time for an Account.

        Document data must be a binary objects whose contents are encoded in base64. Each encoded content size is
        limited to 10MB if you use Alpaca for KYCaaS.

        If you perform your own KYC there are no document size limitations.

        Args:
            account_id (Union[UUID, str]): The id of the Account you wish to upload the document data to.
            document_data (List[UploadDocumentRequest]): List of UploadDocumentRequest's that contain the relevant
              Document data

        Returns:
            None: This function returns nothing on success and will raise an APIError in case of a failure

        Raises:
            APIError: this will be raised if the API didn't return a 204 for your request.
        """

        account_id = validate_uuid_id_param(account_id)

        if len(document_data) > BROKER_DOCUMENT_UPLOAD_LIMIT:
            raise ValueError(
                f"document_data cannot be longer than {BROKER_DOCUMENT_UPLOAD_LIMIT}"
            )

        self.post(
            f"/accounts/{account_id}/documents/upload",
            [document.to_request_fields() for document in document_data],
        )

    def get_trade_configuration_for_account(
        self,
        account_id: Union[UUID, str],
    ) -> TradeAccountConfiguration:
        """
        Gets the TradeAccountConfiguration for a given Account.

        Args:
            account_id (Union[UUID, str]): The id of the Account you wish to get the TradeAccountConfiguration for

        Returns:
            TradeAccountConfiguration: The resulting TradeAccountConfiguration for the Account
        """

        account_id = validate_uuid_id_param(account_id, "account_id")

        resp = self.get(f"/trading/accounts/{account_id}/account/configurations")

        return TradeAccountConfiguration(**resp)

    def update_trade_configuration_for_account(
        self,
        account_id: Union[UUID, str],
        config: TradeAccountConfiguration,
    ) -> TradeAccountConfiguration:
        """
        Updates an Account with new TradeAccountConfiguration information.

        Args:
            account_id (Union[UUID, str]): The id of the Account you wish to update.
            config (UpdateTradeConfigurationRequest): The Updated Options you wish to set on the Account

        Returns:
            TradeAccountConfiguration: The resulting TradeAccountConfiguration with updates.
        """
        account_id = validate_uuid_id_param(account_id, "account_id")

        result = self.patch(
            f"/trading/accounts/{account_id}/account/configurations", config.json()
        )

        return TradeAccountConfiguration(**result)

    def get_cip_data_for_account_by_id(
        self,
        account_id: Union[UUID, str],
    ) -> None:
        """
        Get CIP Info for an account.

        Args:
            account_id (Union[UUID, str]): The Account id you wish to retrieve CIPInfo for

        Returns:
            CIPInfo: The CIP info for the Account
        """
        account_id = validate_uuid_id_param(account_id)
        # TODO: can't verify the CIP routes in sandbox they always return 404.
        #  Need to ask broker team how we'll even test this
        pass

    def upload_cip_data_for_account_by_id(
        self,
        account_id: Union[UUID, str],
    ):
        # TODO: can't verify the CIP routes in sandbox they always return 404.
        #  Need to ask broker team how we'll even test this
        pass

    # ############################## ACCOUNT ACTIVITIES ################################# #

    def get_account_activities(
        self,
        activity_filter: GetAccountActivitiesRequest,
        max_items_limit: Optional[int] = None,
        handle_pagination: Optional[PaginationType] = None,
    ) -> Union[List[BaseActivity], Iterator[List[BaseActivity]]]:
        """
        Gets a list of Account activities, with various filtering options. Please see the documentation for
        GetAccountActivitiesRequest for more information as to what filters are available.

        The return type of this function is List[BaseActivity] however the list will contain concrete instances of one
        of the child classes of BaseActivity, either TradeActivity or NonTradeActivity. It can be a mixed list depending
        on what filtering criteria you pass through `activity_filter`


        Args:
            activity_filter (GetAccountActivitiesRequest): The various filtering fields you can specify to restrict
              results
            max_items_limit (Optional[int]): A maximum number of items to return over all for when handle_pagination is
              of type `PaginationType.FULL`. Ignored otherwise.
            handle_pagination (Optional[PaginationType]): What kind of pagination you want. If None then defaults to
              `PaginationType.FULL`

        Returns:
            Union[List[BaseActivity], Iterator[List[BaseActivity]]]: Either a list or an Iterator of lists of
              BaseActivity child classes
        """
        handle_pagination = BrokerClient._validate_pagination(
            max_items_limit, handle_pagination
        )

        # otherwise, user wants pagination so we grab an interator
        iterator = self._get_account_activities_iterator(
            activity_filter=activity_filter,
            max_items_limit=max_items_limit,
            mapping=lambda raw_activities: [
                self._parse_activity(activity) for activity in raw_activities
            ],
        )

        return BrokerClient._return_paginated_result(iterator, handle_pagination)

    def _get_account_activities_iterator(
        self,
        activity_filter: GetAccountActivitiesRequest,
        max_items_limit: Optional[int],
        mapping: Callable[[HTTPResult], List[BaseActivity]],
    ) -> Iterator[List[BaseActivity]]:
        """
        Private method for handling the iterator parts of get_account_activities
        """

        # we need to track total items retrieved
        total_items = 0
        request_fields = activity_filter.to_request_fields()

        while True:
            """
            we have a couple cases to handle here:
              - max limit isn't set, so just handle normally
              - max is set, and page_size isn't
                - date isn't set. So we'll fall back to the default page size
                - date is set, in this case the api is allowed to not page and return all results. Need to  make
                  sure only take the we allow for making still a single request here but only taking the items we
                  need, in case user wanted only 1 request to happen.
              - max is set, and page_size is also set. Keep track of total_items and run a min check every page to
                see if we need to take less than the page_size items
            """

            if max_items_limit is not None:
                page_size = (
                    activity_filter.page_size
                    if activity_filter.page_size is not None
                    else ACCOUNT_ACTIVITIES_DEFAULT_PAGE_SIZE
                )

                normalized_page_size = min(
                    int(max_items_limit) - total_items, page_size
                )

                request_fields["page_size"] = normalized_page_size

            result = self.get("/accounts/activities", request_fields)

            # the api returns [] when it's done

            if not isinstance(result, List) or len(result) == 0:
                break

            num_items_returned = len(result)

            # need to handle the case where the api won't page and returns all results, ie `date` is set
            if (
                max_items_limit is not None
                and num_items_returned + total_items > max_items_limit
            ):
                result = result[: (max_items_limit - total_items)]

                total_items += max_items_limit - total_items
            else:
                total_items += num_items_returned

            yield mapping(result)

            if max_items_limit is not None and total_items >= max_items_limit:
                break

            # ok we made it to the end, we need to ask for the next page of results
            last_result = result[-1]

            if "id" not in last_result:
                raise APIError(
                    "AccountActivity didn't contain an `id` field to use for paginating results"
                )

            # set the pake token to the id of the last activity so we can get the next page
            request_fields["page_token"] = last_result["id"]

    @staticmethod
    def _parse_activity(data: dict) -> Union[TradeActivity, NonTradeActivity]:
        """
        We cannot just use parse_obj_as for Activity types since we need to know what child instance to cast it into.

        So this method does just that.

        Args:
            data (dict): a dict of raw data to attempt to convert into an Activity instance

        Raises:
            ValueError: Will raise a ValueError if `data` doesn't contain an `activity_type` field to compare
        """

        if "activity_type" not in data or data["activity_type"] is None:
            raise ValueError(
                "Failed parsing raw activity data, `activity_type` is not present in fields"
            )

        if ActivityType.is_str_trade_activity(data["activity_type"]):
            return parse_obj_as(TradeActivity, data)
        else:
            return parse_obj_as(NonTradeActivity, data)

    # ############################## TRADE ACCOUNT DOCUMENTS ################################# #

    def get_trade_documents_for_account(
        self,
        account_id: Union[UUID, str],
        documents_filter: Optional[GetTradeDocumentsRequest] = None,
    ) -> List[TradeDocument]:
        """
        Gets the list of TradeDocuments for an Account.

        Args:
            account_id (Union[UUID, str]): The id of the Account you wish to retrieve documents for. str values will
              attempt to be upcast into UUID instances
            documents_filter (Optional[GetTradeDocumentsRequest]): The optional set of filters you can apply to filter the
              returned list.

        Returns:
            List[TradeDocument]: The filtered list of TradeDocuments
        """
        account_id = validate_uuid_id_param(account_id)

        result = self.get(
            f"/accounts/{account_id}/documents",
            documents_filter.to_request_fields() if documents_filter else {},
        )

        return parse_obj_as(List[TradeDocument], result)

    def get_trade_document_for_account_by_id(
        self,
        account_id: Union[UUID, str],
        document_id: Union[UUID, str],
    ) -> TradeDocument:
        """
        Gets a single TradeDocument by its id

        Args:
            account_id (Union[UUID, str]): The id of the Account that owns the document
            document_id (Union[UUID, str]): The id of the TradeDocument

        Returns:
            TradeDocument: The requested TradeDocument

        Raises:
            APIError: Will raise an APIError if the account_id or a matching document_id for the account are not found.
        """

        account_id = validate_uuid_id_param(account_id)
        document_id = validate_uuid_id_param(document_id, "document_id")

        response = self.get(f"/accounts/{account_id}/documents/{document_id}")

        return parse_obj_as(TradeDocument, response)

    def download_trade_document_for_account_by_id(
        self,
        account_id: Union[UUID, str],
        document_id: Union[UUID, str],
        file_path: str,
    ) -> None:
        """
        Downloads a TradeDocument to `file_path`

        Args:
            account_id (Union[UUID, str]): ID of the account to pull the document from
            document_id (Union[UUID, str]): ID of the document itself
            file_path (str): A full path for where to save the file to

        Returns:
            None:
        """

        account_id = validate_uuid_id_param(account_id)
        document_id = validate_uuid_id_param(document_id, "document_id")
        response: Optional[Response] = None

        # self.get/post/etc all set follow redirects to false, however API will return a 301 redirect we need to follow,
        # so we just do a raw request

        target_url = f"{self._base_url}/{self._api_version}/accounts/{account_id}/documents/{document_id}/download"
        num_tries = 0

        while num_tries <= self._retry:
            response = self._session.get(
                url=target_url,
                headers=self._get_default_headers(),
                allow_redirects=True,
                stream=True,
            )
            num_tries += 1

            try:
                response.raise_for_status()
            except HTTPError as http_error:
                if response.status_code in self._retry_codes:
                    continue
                if "code" in response.text:
                    error = response.json()
                    if "code" in error:
                        raise APIError(error, http_error)
                else:
                    raise http_error

            # if we got here there were no issues', so response is now a value
            break

        if response is None:
            # we got here either by error or someone has mis-configured us, so we didn't even try
            raise Exception("Somehow we never made a request for download!")

        with open(file_path, "wb") as f:
            # we specify chunk_size none which is okay since we set stream to true above, so chunks will be as we
            # receive them from the api
            for chunk in response.iter_content(chunk_size=None):
                f.write(chunk)

    # ############################## FUNDING ################################# #

    def create_ach_relationship_for_account(
        self,
        account_id: Union[UUID, str],
        ach_data: Union[CreateACHRelationshipRequest, CreatePlaidRelationshipRequest],
    ) -> ACHRelationship:
        """
        Creates a single ACH relationship for the given account.

        Args:
            account_id (Union[UUID, str]): The ID of the Account that has the ACH Relationship.
            ach_data (Union[CreateACHRelationshipRequest, CreatePlaidRelationshipRequest]): The request data used to
              create the ACH relationship.

        Returns:
            ACHRelationship: The ACH relationship that was created.
        """
        account_id = validate_uuid_id_param(account_id)

        if not isinstance(
            ach_data, (CreateACHRelationshipRequest, CreatePlaidRelationshipRequest)
        ):
            raise ValueError(
                f"Request data must either be a CreateACHRelationshipRequest instance, or a "
                f"CreatePlaidRelationshipRequest instance. Got unsupported {type(ach_data)} instead."
            )

        response = self.post(
            f"/accounts/{account_id}/ach_relationships", ach_data.to_request_fields()
        )
        return ACHRelationship(**response)

    def get_ach_relationships_for_account(
        self,
        account_id: Union[UUID, str],
        statuses: Optional[List[ACHRelationshipStatus]] = None,
    ) -> List[ACHRelationship]:
        """
        Gets the ACH relationships for an account.

        Args:
            account_id (Union[UUID, str]): The ID of the Account to get the ACH relationships for.
            statuses (Optional[List[ACHRelationshipStatus]]): Optionally filter a subset of ACH relationship statuses.

        Returns:
            List[ACHRelationship]: List of ACH relationships returned by the query.
        """
        account_id = validate_uuid_id_param(account_id)

        params = {}
        if statuses is not None and len(statuses) != 0:
            params["statuses"] = ",".join(statuses)

        response = self.get(f"/accounts/{account_id}/ach_relationships", params)
        return parse_obj_as(List[ACHRelationship], response)

    def delete_ach_relationship_for_account(
        self,
        account_id: Union[UUID, str],
        ach_relationship_id: Union[UUID, str],
    ) -> None:
        """
        Delete an ACH Relation by its ID.

        As the api itself returns a 204 on success this function returns nothing in the successful case and will raise
        an exception in any other case.

        Args:
            account_id (Union[UUID, str]): The ID of the Account which has the ACH relationship to be deleted.
            ach_relationship_id (Union[UUID, str]): The ID of the ACH relationship to delete.
        """
        account_id = validate_uuid_id_param(account_id)
        ach_relationship_id = validate_uuid_id_param(
            ach_relationship_id, "ach_relationship_id"
        )
        self.delete(f"/accounts/{account_id}/ach_relationships/{ach_relationship_id}")

    def create_bank_for_account(
        self,
        account_id: Union[UUID, str],
        bank_data: CreateBankRequest,
    ) -> Bank:
        """
        Creates a single ACH relationship for the given account.

        Args:
            account_id (Union[UUID, str]): The ID of the Account to create the bank connection for.
            bank_data (CreateBankRequest): The request data used to create the bank connection.

        Returns:
            Bank: The Bank that was created.
        """
        account_id = validate_uuid_id_param(account_id)
        response = self.post(
            f"/accounts/{account_id}/recipient_banks", bank_data.to_request_fields()
        )
        return Bank(**response)

    def get_banks_for_account(
        self,
        account_id: Union[UUID, str],
    ) -> List[Bank]:
        """
        Gets the Banks for an account.

        Args:
            account_id (Union[UUID, str]): The ID of the Account to get the Banks for.

        Returns:
            List[Bank]: List of Banks returned by the query.
        """
        account_id = validate_uuid_id_param(account_id)
        response = self.get(f"/accounts/{account_id}/recipient_banks")
        return parse_obj_as(List[Bank], response)

    def delete_bank_for_account(
        self,
        account_id: Union[UUID, str],
        bank_id: Union[UUID, str],
    ) -> None:
        """
        Delete a Bank by its ID.

        As the api itself returns a 204 on success this function returns nothing in the successful case and will raise
        an exception in any other case.

        Args:
            account_id (Union[UUID, str]): The ID of the Account which has the Bank to be deleted.
            bank_id (Union[UUID, str]): The ID of the Bank to delete.
        """
        account_id = validate_uuid_id_param(account_id)
        bank_id = validate_uuid_id_param(bank_id, "bank_id")
        self.delete(f"/accounts/{account_id}/recipient_banks/{bank_id}")

    def create_transfer_for_account(
        self,
        account_id: Union[UUID, str],
        transfer_data: Union[CreateACHTransferRequest, CreateBankTransferRequest],
    ) -> Transfer:
        """
        Creates a single Transfer for the given account.

        Args:
            account_id (Union[UUID, str]): The ID of the Account to create the bank connection for.
            transfer_data (Union[CreateACHTransferRequest, CreateBankTransferRequest]): The request data used to
              create the bank connection.

        Returns:
            Transfer: The Transfer that was created.
        """
        account_id = validate_uuid_id_param(account_id)
        response = self.post(
            f"/accounts/{account_id}/transfers", transfer_data.to_request_fields()
        )
        return Transfer(**response)

    def get_transfers_for_account(
        self,
        account_id: Union[UUID, str],
        transfers_filter: Optional[GetTransfersRequest] = None,
        max_items_limit: Optional[int] = None,
        handle_pagination: Optional[PaginationType] = None,
    ) -> Union[List[Transfer], Iterator[List[Transfer]]]:
        """
        Gets the transfers for an account.

        Args:
            account_id (Union[UUID, str]): The ID of the Account to create the bank connection for.
            transfers_filter (Optional[GetTransferRequest]): The various filtering parameters to apply to the request.
            max_items_limit (Optional[int]): A maximum number of items to return over all for when handle_pagination is
              of type `PaginationType.FULL`. Ignored otherwise.
            handle_pagination (Optional[PaginationType]): What kind of pagination you want. If None then defaults to
              `PaginationType.FULL`.

        Returns:
            Union[List[Transfer], Iterator[List[Transfer]]]: Either a list or an Iterator of lists of Transfer child
              classes.
        """
        account_id = validate_uuid_id_param(account_id)
        handle_pagination = BrokerClient._validate_pagination(
            max_items_limit, handle_pagination
        )

        iterator = self._get_transfers_iterator(
            account_id=account_id,
            transfers_filter=transfers_filter
            if transfers_filter is not None
            else GetTransfersRequest(),
            max_items_limit=max_items_limit,
        )

        return BrokerClient._return_paginated_result(iterator, handle_pagination)

    def _get_transfers_iterator(
        self,
        account_id: UUID,
        transfers_filter: GetTransfersRequest,
        max_items_limit: Optional[int],
    ) -> Iterator[List[Transfer]]:
        """
        Private method for handling the iterator parts of get_transfers_for_account.
        """
        # We need to track total items retrieved.
        total_items = 0
        request_fields = transfers_filter.to_request_fields()

        while True:
            request_fields["offset"] = total_items
            result = self.get(f"/accounts/{account_id}/transfers", request_fields)

            # The api returns [] when it's done.
            if not isinstance(result, List) or len(result) == 0:
                break

            num_items_returned = len(result)

            if (
                max_items_limit is not None
                and num_items_returned + total_items > max_items_limit
            ):
                result = result[: (max_items_limit - total_items)]
                total_items += max_items_limit - total_items
            else:
                total_items += num_items_returned

            yield parse_obj_as(List[Transfer], result)

            if max_items_limit is not None and total_items >= max_items_limit:
                break

    def cancel_transfer_for_account(
        self,
        account_id: Union[UUID, str],
        transfer_id: Union[UUID, str],
    ) -> None:
        """
        Cancel a Transfer by its ID.

        As the api itself returns a 204 on success this function returns nothing in the successful case and will raise
        an exception in any other case.

        Args:
            account_id (Union[UUID, str]): The ID of the Account which has the Transfer to be canceled.
            transfer_id (Union[UUID, str]): The ID of the Transfer to cancel.
        """
        account_id = validate_uuid_id_param(account_id)
        transfer_id = validate_uuid_id_param(transfer_id, "transfer_id")
        self.delete(f"/accounts/{account_id}/transfers/{transfer_id}")

<<<<<<< HEAD
    # ############################## TRADING ################################# #

    def get_all_positions_for_account(
        self,
        account_id: Union[UUID, str],
    ) -> List[Position]:
        """
        Gets all the current positions for an account.

        Args:
            account_id (Union[UUID, str]): The ID of the Account to get the open positions for.

        Returns:
            List[Position]: List of open positions from the account.
        """
        account_id = validate_uuid_id_param(account_id)
        response = self.get(f"/trading/accounts/{account_id}/positions")
        return parse_obj_as(List[Position], response)

    def get_open_position_for_account(
        self, account_id: Union[UUID, str], symbol_or_asset_id: Union[UUID, str]
    ) -> Position:
        """
        Gets the open position for an account for a single asset.

        Args:
            account_id (Union[UUID, str]): The ID of the Account to get the open position for.
            symbol_or_asset_id (Union[UUID, str]): The symbol name of asset id of the position to get from the account.

        Returns:
            Position: Open position of the asset from the account.
        """
        account_id = validate_uuid_id_param(account_id)
        symbol_or_asset_id = validate_symbol_or_asset_id(symbol_or_asset_id)
        response = self.get(
            f"/trading/accounts/{account_id}/positions/{symbol_or_asset_id}"
        )
        return Position(**response)

    def close_all_positions_for_account(
        self, account_id: Union[UUID, str], cancel_orders: bool
    ) -> List[ClosePositionResponse]:
        """
        Liquidates all positions for an account.

        Places an order for each open position to liquidate.

        Args:
            account_id (Union[UUID, str]): The ID of the Account to close the positions for.
            cancel_orders (bool): If true is specified, cancel all open orders before liquidating all positions.

        Returns:
            List[ClosePositionResponse]: A list of responses from each closed position containing the status code and
              order id.
        """
        account_id = validate_uuid_id_param(account_id)
        response = self.delete(
            f"/trading/accounts/{account_id}/positions",
            {"cancel_orders": cancel_orders},
        )
        return parse_obj_as(List[ClosePositionResponse], response)

    def close_position_for_account(
        self,
        account_id: Union[UUID, str],
        symbol_or_asset_id: Union[UUID, str],
        close_options: Optional[ClosePositionRequest] = None,
    ) -> Order:
        """
        Liquidates the position for an account for a single asset.

        Places a single order to close the position for the asset.

        Args:
            account_id (Union[UUID, str]): The ID of the Account to close the position for.
            symbol_or_asset_id (Union[UUID, str]): The symbol name of asset id of the position to close on the account.
            close_options: The various close position request parameters.

        Returns:
            Order: The order that was placed to close the position.
        """
        account_id = validate_uuid_id_param(account_id)
        symbol_or_asset_id = validate_symbol_or_asset_id(symbol_or_asset_id)
        response = self.delete(
            f"/trading/accounts/{account_id}/positions/{symbol_or_asset_id}",
            close_options.to_request_fields() if close_options else {},
        )
        return Order(**response)

    def get_portfolio_history_for_account(
        self,
        account_id: Union[UUID, str],
        history_filter: Optional[GetPortfolioHistoryRequest] = None,
    ) -> PortfolioHistory:
        """
        Gets the portfolio history statistics for an account.

        Args:
            account_id (Union[UUID, str]): The ID of the Account to get the portfolio history for.
            history_filter: The various portfolio history request parameters.

        Returns:
            PortfolioHistory: The portfolio history statistics for the account.
        """
        account_id = validate_uuid_id_param(account_id)

        response = self.get(
            f"/trading/accounts/{account_id}/account/portfolio/history",
            history_filter.to_request_fields() if history_filter else {},
        )
        return PortfolioHistory(**response)
=======
    # ############################## CLOCK & CALENDAR ################################# #
    def get_clock(self) -> Clock:
        """
        Gets the current market timestamp, whether or not the market is currently open, as well as the times
        of the next market open and close.

        Returns:
            Clock: The market Clock data
        """
        return Clock(**self.get("/clock"))

    def get_calendar(
        self,
        filters: Optional[GetCalendarRequest] = None,
    ) -> List[Calendar]:
        """
        The calendar API serves the full list of market days from 1970 to 2029. It can also be queried by specifying a
        start and/or end time to narrow down the results.

        In addition to the dates, the response also contains the specific open and close times for the market days,
        taking into account early closures.

        Args:
            filters: Any optional filters to limit the returned market days

        Returns:
            List[Calendar]: A list of Calendar objects representing the market days.
        """

        result = self.get(
            "/calendar", filters.to_request_fields() if filters is not None else {}
        )

        return parse_obj_as(List[Calendar], result)
>>>>>>> fdcbd517
<|MERGE_RESOLUTION|>--- conflicted
+++ resolved
@@ -37,7 +37,6 @@
 from ..common.enums import BaseURL, PaginationType
 from ..common.models import (
     BaseActivity,
-<<<<<<< HEAD
     NonTradeActivity,
     TradeActivity,
     GetPortfolioHistoryRequest,
@@ -45,12 +44,8 @@
     ClosePositionRequest,
     Position,
     ClosePositionResponse,
-=======
     Calendar,
     Clock,
-    NonTradeActivity,
-    TradeActivity,
->>>>>>> fdcbd517
 )
 from ..common.rest import HTTPResult, RESTClient
 
@@ -930,7 +925,6 @@
         transfer_id = validate_uuid_id_param(transfer_id, "transfer_id")
         self.delete(f"/accounts/{account_id}/transfers/{transfer_id}")
 
-<<<<<<< HEAD
     # ############################## TRADING ################################# #
 
     def get_all_positions_for_account(
@@ -1042,8 +1036,9 @@
             history_filter.to_request_fields() if history_filter else {},
         )
         return PortfolioHistory(**response)
-=======
+      
     # ############################## CLOCK & CALENDAR ################################# #
+    
     def get_clock(self) -> Clock:
         """
         Gets the current market timestamp, whether or not the market is currently open, as well as the times
@@ -1076,5 +1071,4 @@
             "/calendar", filters.to_request_fields() if filters is not None else {}
         )
 
-        return parse_obj_as(List[Calendar], result)
->>>>>>> fdcbd517
+        return parse_obj_as(List[Calendar], result)