from alpaca.common.models import ValidateBaseModel as BaseModel
from uuid import UUID
from datetime import datetime, date
from typing import Any, Optional, List, Union, Dict
from alpaca.trading.enums import (
    AssetClass,
    AssetStatus,
    AssetExchange,
    DTBPCheck,
    OrderStatus,
    OrderType,
    OrderClass,
    PDTCheck,
    TimeInForce,
    OrderSide,
    PositionSide,
    AccountStatus,
    TradeActivityType,
    NonTradeActivityStatus,
    ActivityType,
    CorporateActionType,
    CorporateActionSubType,
    TradeConfirmationEmail,
    TradeEvent,
)
from pydantic import Field


class Asset(BaseModel):
    """
    Represents a security. Some Assets are not tradable with Alpaca. These Assets are
    marked with the flag `tradable=false`.

    For more info, visit https://alpaca.markets/docs/api-references/trading-api/assets/

    Attributes:
        id (UUID): Unique id of asset
        asset_class (AssetClass): The name of the asset class.
        exchange (AssetExchange): Which exchange this asset is available through.
        symbol (str): The symbol identifier of the asset.
        name (Optional[str]): The name of the asset.
        status (AssetStatus): The active status of the asset.
        tradable (bool): Whether the asset can be traded.
        marginable (bool): Whether the asset can be traded on margin.
        shortable (bool): Whether the asset can be shorted.
        easy_to_borrow (bool): When shorting, whether the asset is easy to borrow
        fractionable (bool): Whether fractional shares are available
        attributes (bool): One of ptp_no_exception or ptp_with_exception. It will include unique characteristics of the asset here.
    """

    id: UUID
    asset_class: AssetClass = Field(
        alias="class"
    )  # using a pydantic alias to allow parsing data with the `class` keyword field
    exchange: AssetExchange
    symbol: str
    name: Optional[str] = None
    status: AssetStatus
    tradable: bool
    marginable: bool
    shortable: bool
    easy_to_borrow: bool
    fractionable: bool
    min_order_size: Optional[float] = None
    min_trade_increment: Optional[float] = None
    price_increment: Optional[float] = None
    maintenance_margin_requirement: Optional[float] = None
    attributes: Optional[list] = None


class USDPositionValues(BaseModel):
    """
    Represents an open long or short holding in an asset in USD.

    Attributes:
        avg_entry_price (str): The average entry price of the position.
        market_value (str): Total dollar amount of the position.
        cost_basis (str): Total cost basis in dollars.
        unrealized_pl (str): Unrealized profit/loss in dollars.
        unrealized_plpc (str): Unrealized profit/loss percent.
        unrealized_intraday_pl (str): Unrealized profit/loss in dollars for the day.
        unrealized_intraday_plpc (str): Unrealized profit/loss percent for the day.
        current_price (str): Current asset price per share.
        lastday_price (str): Last day’s asset price per share based on the closing value of the last trading day.
        change_today (str): Percent change from last day's price.

    """

    avg_entry_price: str
    market_value: str
    cost_basis: str
    unrealized_pl: str
    unrealized_plpc: str
    unrealized_intraday_pl: str
    unrealized_intraday_plpc: str
    current_price: str
    lastday_price: str
    change_today: str


class Position(BaseModel):
    """
    Represents an open long or short holding in an asset.

    Attributes:
        asset_id (UUID): ID of the asset.
        symbol (str): Symbol of the asset.
        exchange (AssetExchange): Exchange name of the asset.
        asset_class (AssetClass): Name of the asset's asset class.
        asset_marginable (Optional[bool]): Indicates if this asset is marginable.
        avg_entry_price (str): The average entry price of the position.
        qty (str): The number of shares of the position.
        side (PositionSide): "long" or "short" representing the side of the position.
        market_value (Optional[str]): Total dollar amount of the position.
        cost_basis (str): Total cost basis in dollars.
        unrealized_pl (Optional[str]): Unrealized profit/loss in dollars.
        unrealized_plpc (Optional[str]): Unrealized profit/loss percent.
        unrealized_intraday_pl (Optional[str]): Unrealized profit/loss in dollars for the day.
        unrealized_intraday_plpc (Optional[str]): Unrealized profit/loss percent for the day.
        current_price (Optional[str]): Current asset price per share.
        lastday_price (Optional[str]): Last day’s asset price per share based on the closing value of the last trading day.
        change_today (Optional[str]): Percent change from last day's price.
        swap_rate (Optional[str]): Swap rate is the exchange rate (without mark-up) used to convert the price into local currency or crypto asset.
        avg_entry_swap_rate (Optional[str]): The average exchange rate the price was converted into the local currency at.
        usd (USDPositionValues): Represents the position in USD values.
        qty_available (Optional[str]): Total number of shares available minus open orders.

    """

    asset_id: UUID
    symbol: str
    exchange: AssetExchange
    asset_class: AssetClass
    asset_marginable: Optional[bool] = None
    avg_entry_price: str
    qty: str
    side: PositionSide
    market_value: Optional[str] = None
    cost_basis: str
<<<<<<< HEAD
    unrealized_pl: str
    unrealized_plpc: str
    unrealized_intraday_pl: str
    unrealized_intraday_plpc: str
    current_price: str
    lastday_price: str
    change_today: str
    swap_rate: Optional[str] = None
    avg_entry_swap_rate: Optional[str] = None
    usd: Optional[USDPositionValues] = None
    qty_available: Optional[str] = None
=======
    unrealized_pl: Optional[str] = None
    unrealized_plpc: Optional[str] = None
    unrealized_intraday_pl: Optional[str] = None
    unrealized_intraday_plpc: Optional[str] = None
    current_price: Optional[str] = None
    lastday_price: Optional[str] = None
    change_today: Optional[str] = None
    swap_rate: Optional[str] = None
    avg_entry_swap_rate: Optional[str] = None
    usd: Optional[USDPositionValues]
    qty_available: Optional[str]
>>>>>>> cccfb34b


class AllAccountsPositions(BaseModel):
    """
    Represents the positions of every account as of last market close.

    Attributes:
        as_of (datetime): Timestamp for which the positions are returned.
        positions (Dict[str, List[Position]]): Positions held by an account, keyed by account_id.
    """

    as_of: datetime
    positions: Dict[str, List[Position]]


class Order(BaseModel):
    """
    Represents a request for the sale or purchase of an asset.

    Attributes:
        id (UUID): order ID generated by Alpaca.
        client_order_id (str): Client unique order ID
        created_at (datetime): Timestamp when the order was created.
        updated_at (datetime): Timestamp when the order was last updated.
        submitted_at (datetime): Timestamp when the order was submitted.
        filled_at (Optional[datetime]): Timestamp when the order was filled.
        expired_at (Optional[datetime]): Timestamp when the order expired at.
        canceled_at (Optional[datetime]): Timestamp when the order was canceled.
        failed_at (Optional[datetime]): Timestamp when the order failed at.
        replaced_at (Optional[datetime]): Timestamp when the order was replaced by a new order.
        replaced_by (Optional[UUID]): ID of order that replaces this order.
        replaces (Optional[UUID]): ID of order which this order replaces.
        asset_id (UUID): ID of the asset.
        symbol (str): Symbol of the asset.
        asset_class (AssetClass): Asset class of the asset.
        notional (Optional[str]): Ordered notional amount. If entered, qty will be null. Can take up to 9 decimal
          points.
        qty (Optional[str]): Ordered quantity. If entered, notional will be null. Can take up to 9 decimal points.
        filled_qty (Optional[str]): Filled quantity.
        filled_avg_price (Optional[str]): Filled average price. Can be 0 until order is processed in case order is
          passed outside of market hours.
        order_class (OrderClass): Valid values: simple, bracket, oco or oto.
        order_type (OrderType): Deprecated with just type field below.
        type (OrderType): Valid values: market, limit, stop, stop_limit, trailing_stop.
        side (OrderSide): Valid values: buy and sell.
        time_in_force (TimeInForce): Length of time the order is in force.
        limit_price (Optional[str]): Limit price of the order.
        stop_price (Optional[str]): Stop price of the order.
        status (OrderStatus): The status of the order.
        extended_hours (bool): If true, eligible for execution outside regular trading hours.
        legs (Optional[List[alpaca.trading.models.Order]]): When querying non-simple order_class orders in a nested style,
          an array of order entities associated with this order. Otherwise, null.
        trail_percent (Optional[str]): The percent value away from the high water mark for trailing stop orders.
        trail_price (Optional[str]): The dollar value away from the high water mark for trailing stop orders.
        hwm (Optional[str]): The highest (lowest) market price seen since the trailing stop order was submitted.
    """

    id: UUID
    client_order_id: str
    created_at: datetime
    updated_at: datetime
    submitted_at: datetime
    filled_at: Optional[datetime] = None
    expired_at: Optional[datetime] = None
    canceled_at: Optional[datetime] = None
    failed_at: Optional[datetime] = None
    replaced_at: Optional[datetime] = None
    replaced_by: Optional[UUID] = None
    replaces: Optional[UUID] = None
    asset_id: UUID
    symbol: str
    asset_class: AssetClass
    notional: Optional[str] = None
    qty: Optional[Union[str, float]] = None
    filled_qty: Optional[Union[str, float]] = None
    filled_avg_price: Optional[Union[str, float]] = None
    order_class: OrderClass
    order_type: OrderType
    type: OrderType
    side: OrderSide
    time_in_force: TimeInForce
    limit_price: Optional[Union[str, float]] = None
    stop_price: Optional[Union[str, float]] = None
    status: OrderStatus
    extended_hours: bool
    legs: Optional[List["Order"]] = None
    trail_percent: Optional[str] = None
    trail_price: Optional[str] = None
    hwm: Optional[str] = None

    def __init__(self, **data: Any) -> None:
        if "order_class" not in data or data["order_class"] == "":
            data["order_class"] = OrderClass.SIMPLE

        super().__init__(**data)


class FailedClosePositionDetails(BaseModel):
    """API response for failed close position request.

    Attributes:
        available (float): The qty available.
        code (int): The status code.
        existing_qty (float): The total qty in account.
        held_for_orders (float): The qty locked up in existing orders.
        message (str): Message for failed request.
        symbol (str): The symbol for the request.
    """

    available: float
    code: int
    existing_qty: float
    held_for_orders: float
    message: str
    symbol: str


class ClosePositionResponse(BaseModel):
    """API response for a close position request.
    Attributes:
        order_id (Optional[UUID]): ID of order that was created to liquidate the position.
        status (Optional[int]): Status code corresponding to the request to liquidate the position.
        symbol (Optional[str]): The symbol of the position being closed.
        body (Optional[dict]): Information relating to the successful or unsuccessful closing of the position.
    """

    order_id: Optional[UUID] = None
    status: Optional[int] = None
    symbol: Optional[str] = None
    body: Union[FailedClosePositionDetails, Order]


class PortfolioHistory(BaseModel):
    """
    Contains information about the value of a portfolio over time.

    Attributes:
        timestamp (List[int]): Time of each data element, left-labeled (the beginning of time window).
        equity (List[float]): Equity value of the account in dollar amount as of the end of each time window.
        profit_loss (List[float]): Profit/loss in dollar from the base value.
        profit_loss_pct (List[float]): Profit/loss in percentage from the base value.
        base_value (float): Basis in dollar of the profit loss calculation.
        timeframe (str): Time window size of each data element.
    """

    timestamp: List[int]
    equity: List[float]
    profit_loss: List[float]
    profit_loss_pct: List[float]
    base_value: float
    timeframe: str


class Watchlist(BaseModel):
    """
    A watchlist is an ordered list of assets. An account can have multiple watchlists.
    Learn more about watchlists in the documentation. https://alpaca.markets/docs/api-references/trading-api/watchlist/

    Attributes:
        account_id (UUID): The uuid identifying the account the watchlist belongs to
        id (UUID): The unique identifier for the watchlist
        name (str): An arbitrary string up to 64 characters identifying the watchlist
        created_at (datetime): When the watchlist was created
        updated_at (datetime): When the watchlist was last updated
        assets (Optional[List[Asset]]): The assets in the watchlist, not returned from all endpoints
    """

    account_id: UUID
    id: UUID
    name: str
    created_at: datetime
    updated_at: datetime
    assets: Optional[List[Asset]] = None


class Clock(BaseModel):
    """
    The market clock for US equity markets. Timestamps are in eastern time.

    Attributes:
        timestamp (datetime): The current timestamp.
        is_open (bool): Whether the market is currently open.
        next_open (datetime): The timestamp when the market will next open.
        next_close (datetime): The timestamp when the market will next close.
    """

    timestamp: datetime
    is_open: bool
    next_open: datetime
    next_close: datetime


class Calendar(BaseModel):
    """
    The market calendar for equity markets. Describes the market open and close time on a given day.
    """

    date: date
    open: datetime
    close: datetime

    def __init__(self, **data: Any) -> None:
        """
            Converts open and close time strings from %H:%M to a datetime
        Args:
            **data: The raw calendar data from API
        """
        if "date" in data and "open" in data:
            start_datetime_str = data["date"] + " " + data["open"]
            data["open"] = datetime.strptime(start_datetime_str, "%Y-%m-%d %H:%M")

        if "date" in data and "close" in data:
            start_datetime_str = data["date"] + " " + data["close"]
            data["close"] = datetime.strptime(start_datetime_str, "%Y-%m-%d %H:%M")

        super().__init__(**data)


class BaseActivity(BaseModel):
    """
    Represents Base information for an event/activity for a specific Account.

    You most likely will want an instance of one of the child classes TradeActivity and NonTradeActivity

    Attributes:
        id (str): Unique ID of this Activity. Note that IDs for Activity instances are formatted like
          `20220203000000000::045b3b8d-c566-4bef-b741-2bf598dd6ae7` the first part before the `::` is a date string
          while the part after is a UUID
        account_id (UUID): id of the Account this activity relates too
        activity_type (ActivityType): What specific kind of Activity this was
    """

    id: str
    account_id: UUID
    activity_type: ActivityType

    def __init__(self, *args, **data):
        if "account_id" in data and type(data["account_id"]) == str:
            data["account_id"] = UUID(data["account_id"])

        super().__init__(*args, **data)


class NonTradeActivity(BaseActivity):
    """
    A NonTradeActivity represents an Activity that happened for an account that doesn't have to do with orders or trades.

    Attributes:
        date (date): The date on which the activity occurred or on which the transaction associated with the
          activity settled.
        net_amount (float): The net amount of money (positive or negative) associated with the activity.
        description (str): Extra description of the NTA if needed. Can be empty string ""
        status (NonTradeActivityStatus): Status of the activity. Not present for all activity types.
        symbol (Optional[str]): The symbol of the security involved with the activity. Not present for all activity
          types.
        qty (Optional[float]): For dividend activities, the number of shares that contributed to the payment. Not
          present for other activity types.
        price (Optional[float]) Not present for all activity types.
        per_share_amount (Optional[float]): For dividend activities, the average amount paid per share. Not present for
          other activity types.
    """

    date: date
    net_amount: float
    description: str
    status: Optional[NonTradeActivityStatus] = None
    symbol: Optional[str] = None
    qty: Optional[float] = None
    price: Optional[float] = None
    per_share_amount: Optional[float] = None


class TradeActivity(BaseActivity):
    """
    Represents information for TradeActivities. TradeActivities are Activities that pertain to trades that happened for
    an account. IE Fills or partial fills for orders.

    Attributes:
        transaction_time (datetime): The time and date of when this trade was processed
        type (TradeActivityType): What kind of trade this TradeActivity represents. See TradeActivityType for more
          details
        price (float): The per-share price that the trade was executed at.
        qty (float): The number of shares involved in the trade execution.
        side (OrderSide): What side the trade this TradeActivity represents was on. See OrderSide for more information
        symbol (str): The symbol of the asset that was traded
        leaves_qty (float): For partially filled orders, the quantity of shares that are left to be filled. Will be 0 if
          order was not a partially filled order
        order_id (UUID): The ID for the order filled
        cum_qty (float): The cumulative quantity of shares involved in the execution.
        order_status (OrderStatus): The status of the order that executed the trade. See OrderStatus for more details
    """

    transaction_time: datetime
    type: TradeActivityType
    price: float
    qty: float
    side: OrderSide
    symbol: str
    leaves_qty: float
    order_id: UUID
    cum_qty: float
    order_status: OrderStatus


class TradeAccount(BaseModel):
    """
    Represents trading account information for an Account.

    Attributes:
        id (UUID): The account ID
        account_number (str): The account number
        status (AccountStatus): The current status of the account
        crypto_status (Optional[AccountStatus]): The status of the account in regards to trading crypto. Only present if
          crypto trading is enabled for your brokerage account.
        currency (Optional[str]): Currently will always be the value "USD".
        buying_power (Optional[str]): Current available cash buying power. If multiplier = 2 then
          buying_power = max(equity-initial_margin(0) * 2). If multiplier = 1 then buying_power = cash.
        regt_buying_power (Optional[str]): User’s buying power under Regulation T
          (excess equity - (equity - margin value) - * margin multiplier)
        daytrading_buying_power (Optional[str]): The buying power for day trades for the account
        non_marginable_buying_power (Optional[str]): The non marginable buying power for the account
        cash (Optional[str]): Cash balance in the account
        accrued_fees (Optional[str]): Fees accrued in this account
        pending_transfer_out (Optional[str]): Cash pending transfer out of this account
        pending_transfer_in (Optional[str]): Cash pending transfer into this account
        portfolio_value (str): Total value of cash + holding positions.
          (This field is deprecated. It is equivalent to the equity field.)
        pattern_day_trader (Optional[bool]): Whether the account is flagged as pattern day trader or not.
        trading_blocked (Optional[bool]): If true, the account is not allowed to place orders.
        transfers_blocked (Optional[bool]): If true, the account is not allowed to request money transfers.
        account_blocked (Optional[bool]): If true, the account activity by user is prohibited.
        created_at (Optional[datetime]): Timestamp this account was created at
        trade_suspended_by_user (Optional[bool]): If true, the account is not allowed to place orders.
        multiplier (Optional[str]): Multiplier value for this account.
        shorting_enabled (Optional[bool]): Flag to denote whether or not the account is permitted to short
        equity (Optional[str]): This value is cash + long_market_value + short_market_value. This value isn't calculated in the
          SDK it is computed on the server and we return the raw value here.
        last_equity (Optional[str]): Equity as of previous trading day at 16:00:00 ET
        long_market_value (Optional[str]): Real-time MtM value of all long positions held in the account
        short_market_value (Optional[str]): Real-time MtM value of all short positions held in the account
        initial_margin (Optional[str]): Reg T initial margin requirement
        maintenance_margin (Optional[str]): Maintenance margin requirement
        last_maintenance_margin (Optional[str]): Maintenance margin requirement on the previous trading day
        sma (Optional[str]): Value of Special Memorandum Account (will be used at a later date to provide additional buying_power)
        daytrade_count (Optional[int]): The current number of daytrades that have been made in the last 5 trading days
          (inclusive of today)
    """

    id: UUID
    account_number: str
    status: AccountStatus
    crypto_status: Optional[AccountStatus] = None
    currency: Optional[str] = None
    buying_power: Optional[str] = None
    regt_buying_power: Optional[str] = None
    daytrading_buying_power: Optional[str] = None
    non_marginable_buying_power: Optional[str] = None
    cash: Optional[str] = None
    accrued_fees: Optional[str] = None
    pending_transfer_out: Optional[str] = None
    pending_transfer_in: Optional[str] = None
    portfolio_value: Optional[str] = None
    pattern_day_trader: Optional[bool] = None
    trading_blocked: Optional[bool] = None
    transfers_blocked: Optional[bool] = None
    account_blocked: Optional[bool] = None
    created_at: Optional[datetime] = None
    trade_suspended_by_user: Optional[bool] = None
    multiplier: Optional[str] = None
    shorting_enabled: Optional[bool] = None
    equity: Optional[str] = None
    last_equity: Optional[str] = None
    long_market_value: Optional[str] = None
    short_market_value: Optional[str] = None
    initial_margin: Optional[str] = None
    maintenance_margin: Optional[str] = None
    last_maintenance_margin: Optional[str] = None
    sma: Optional[str] = None
    daytrade_count: Optional[int] = None


class AccountConfiguration(BaseModel):
    """
    Represents configuration options for a TradeAccount.

    Attributes:
        dtbp_check (DTBPCheck): Day Trade Buying Power Check. Controls Day Trading Margin Call (DTMC) checks.
        fractional_trading (bool): If true, account is able to participate in fractional trading
        max_margin_multiplier (str): A number between 1-4 that represents your max margin multiplier
        no_shorting (bool): If true then Account becomes long-only mode.
        pdt_check (PDTCheck): Controls Pattern Day Trader (PDT) checks.
        suspend_trade (bool): If true Account becomes unable to submit new orders
        trade_confirm_email (TradeConfirmationEmail): Controls whether Trade confirmation emails are sent.
        ptp_no_exception_entry (bool): If set to true then Alpaca will accept orders for PTP symbols with no exception. Default is false.
    """

    dtbp_check: DTBPCheck
    fractional_trading: bool
    max_margin_multiplier: str
    no_shorting: bool
    pdt_check: PDTCheck
    suspend_trade: bool
    trade_confirm_email: TradeConfirmationEmail
    ptp_no_exception_entry: bool


class CorporateActionAnnouncement(BaseModel):
    """
    An announcement of a corporate action. Corporate actions are events like dividend payouts, mergers and stock splits.

    Attributes:
        id (UUID): The unique identifier for this single announcement.
        corporate_action_id (str): ID that remains consistent across all announcements for the same corporate action.
        ca_type (CorporateActionType): The type of corporate action that was announced.
        ca_sub_type (CorporateActionSubType): The specific subtype of corporate action that was announced.
        initiating_symbol (str): Symbol of the company initiating the announcement.
        initiating_original_cusip (str): CUSIP of the company initiating the announcement.
        target_symbol (str): Symbol of the child company involved in the announcement.
        target_original_cusip (str): CUSIP of the child company involved in the announcement.
        declaration_date (date): Date the corporate action or subsequent terms update was announced.
        ex_date (date): The first date that purchasing a security will not result in a corporate action entitlement.
        record_date (date): The date an account must hold a settled position in the security in order to receive the
            corporate action entitlement.
        payable_date (date): The date the announcement will take effect. On this date, account stock and cash
            balances are expected to be processed accordingly.
        cash (float): The amount of cash to be paid per share held by an account on the record date.
        old_rate (float): The denominator to determine any quantity change ratios in positions.
        new_rate (float): The numerator to determine any quantity change ratios in positions.
    """

    id: UUID
    corporate_action_id: str
    ca_type: CorporateActionType
    ca_sub_type: CorporateActionSubType
    initiating_symbol: str
    initiating_original_cusip: str
    target_symbol: Optional[str]
    target_original_cusip: Optional[str]
    declaration_date: Optional[date]
    ex_date: Optional[date]
    record_date: date
    payable_date: date
    cash: float
    old_rate: float
    new_rate: float


class TradeUpdate(BaseModel):
    event: Union[TradeEvent, str]
    execution_id: Optional[UUID]
    order: Order
    timestamp: datetime
    position_qty: Optional[float]
    price: Optional[float]
    qty: Optional[float]<|MERGE_RESOLUTION|>--- conflicted
+++ resolved
@@ -137,19 +137,6 @@
     side: PositionSide
     market_value: Optional[str] = None
     cost_basis: str
-<<<<<<< HEAD
-    unrealized_pl: str
-    unrealized_plpc: str
-    unrealized_intraday_pl: str
-    unrealized_intraday_plpc: str
-    current_price: str
-    lastday_price: str
-    change_today: str
-    swap_rate: Optional[str] = None
-    avg_entry_swap_rate: Optional[str] = None
-    usd: Optional[USDPositionValues] = None
-    qty_available: Optional[str] = None
-=======
     unrealized_pl: Optional[str] = None
     unrealized_plpc: Optional[str] = None
     unrealized_intraday_pl: Optional[str] = None
@@ -161,7 +148,6 @@
     avg_entry_swap_rate: Optional[str] = None
     usd: Optional[USDPositionValues]
     qty_available: Optional[str]
->>>>>>> cccfb34b
 
 
 class AllAccountsPositions(BaseModel):
