from datetime import datetime
from typing import Dict, List, Optional, Union

import pandas as pd
from pandas import DataFrame
from pydantic import BaseModel

from alpaca.common.time import TimeFrame
from alpaca.common.types import RawData

from .enums import Exchange
from .mappings import (BAR_MAPPING, QUOTE_MAPPING, SNAPSHOT_MAPPING,
                       TRADE_MAPPING)


class TimeSeriesMixin:
    @property
    def df(self) -> DataFrame:
        """Returns a pandas dataframe containing the bar data.
        Requires mapping to be defined in child class.

        Returns:
            DataFrame: bars in a pandas dataframe
        """
        # for multi-symbol data
        symbols = list(self.raw.keys())

        dataframes = {}

        # create a dataframe for each symbol's data and store in dict
        for symbol in symbols:

            _df = pd.DataFrame(self.raw[symbol])
            _df.columns = [self._key_mapping.get(c, c) for c in _df.columns]

            if not _df.empty:
                _df.set_index("timestamp", inplace=True)
                _df.index = pd.DatetimeIndex(_df.index)

            dataframes[symbol] = _df

        # concat into multi-index dataframe, it will have
        # level 0 - symbol index
        # level 1 - timestamp index
        df = pd.concat(dataframes.values(), keys=dataframes.keys(), axis=0)

        # drop symbol index for dataframe with only 1 or less symbols
        if len(symbols) < 2:
            df.reset_index(level=0, drop=True, inplace=True)

        return df


class Bar(BaseModel):
    """Represents one bar/candlestick of aggregated trade data over a specified interval.

    Attributes:
        symbol (str): The ticker identifier for the security whose data forms the bar
        timeframe (TimeFrame): The interval of time price data has been aggregated over
        timestamp (datetime): The closing timestamp of the bar
        open (float): The opening price of the interval
        high (float): The high price during the interval
        low (float): The low price during the interval
        close (float): The closing price of the interval
        volume (float): The volume traded over the interval
        trade_count (Optional[float]): The number of trades that occurred
        vwap (Optional[float]): The volume weighted average price
        exchange (Optional[float]): The exchange the bar was formed on
    """

    symbol: str
    timeframe: TimeFrame
    timestamp: datetime
    open: float
    high: float
    low: float
    close: float
    volume: float
    trade_count: Optional[float] = None
    vwap: Optional[float] = None
    exchange: Optional[Exchange] = None

    def __init__(self, symbol: str, timeframe: TimeFrame, raw_data: RawData) -> None:
        """Instantiates a bar

        Args:
            symbol (str): The ticker identifier for the security
            timeframe (TimeFrame): The interval of time that price data has been aggregated
            raw_data (RawData): Raw unparsed bar data from API, contains ohlc and other fields.
        """
        mapped_bar = {
            BAR_MAPPING[key]: val for key, val in raw_data.items() if key in BAR_MAPPING
        }

        super().__init__(symbol=symbol, timeframe=timeframe, **mapped_bar)


class BarSet(BaseModel, TimeSeriesMixin):
    """A collection of Bars.

    Attributes:
        symbols (List[str]): The list of ticker identifiers for the securities whose data forms the set of bars.
        timeframe (TimeFrame): The interval of time price data has been aggregated over.
        bar_set(Dict[str, List[Bar]]): The collection of Bars keyed by symbol.
        raw (Dict[str, List[RawData]]): The collection of raw data from the API call keyed by symbol.
        _key_mapping (Dict[str, str]): The mapping for names of data fields from raw format received from API to data models
    """

    symbols: List[str]
    timeframe: TimeFrame
    bar_set: Dict[str, List[Bar]]
    raw: Dict[str, List[RawData]]
    _key_mapping: Dict[str, str] = BAR_MAPPING

    def __init__(
        self,
        raw_data: Dict[str, List[RawData]],
        timeframe: TimeFrame,
        symbols: List[str],
    ) -> None:
        """A collection of Bars.

        Args:
            raw_data (Dict[str, List[RawData]]): The collection of raw bar data from API keyed by Symbol.
            timeframe (TimeFrame): The interval of time price data has been aggregated over
            symbols (List[str]): The list of ticker identifiers for the securities whose data forms the set of bars.
        """

        parsed_bars = {}

        for _symbol, bars in raw_data.items():
            parsed_bars[_symbol] = [Bar(_symbol, timeframe, bar) for bar in bars]

        super().__init__(
            symbols=symbols, timeframe=timeframe, bar_set=parsed_bars, raw=raw_data
        )

    def __getitem__(self, symbol: str) -> List[Bar]:
        """Gives dictionary-like access to BarSet for multisymbol data

        Args:
            symbol (str): The ticker identifier for the desired data

        Raises:
            KeyError: Cannot access data for symbol not in BarSet

        Returns:
            List[Bar]: The BarSet data for the given symbol
        """
        if symbol not in self.symbols:
            raise KeyError(f"No key {symbol} was found")

        return self.bar_set[symbol]


class Quote(BaseModel):
    """Level 1 ask/bid pair quote data. Contains information about size and origin exchange.

    Attributes:
        symbol (str): The ticker identifier for the security whose data forms the quote.
        timestamp (datetime): The time of submission of the quote.
        exchange (Optional[Exchange]): The exchange the quote originates. Used when single origin for both ask and bid. Defaults to None.
        ask_exchange (Optional[str, Exchange]): The exchange the quote ask originates. Defaults to None.
        ask_price (float): The asking price of the quote.
        ask_size (float): The size of the quote ask.
        bid_exchange (Optional[str, Exchange]): The exchange the quote bid originates. Defaults to None.
        bid_price (float): The bidding price of the quote.
        bid_size (float): The size of the quote bid.
        conditions (Optional[List[str]]): The quote conditions. Defaults to None.
        tape (Optional[str]): The quote tape. Defaults to None.
    """

    symbol: str
    timestamp: datetime
    exchange: Optional[Exchange] = None
    ask_exchange: Optional[Union[str, Exchange]] = None
    ask_price: float
    ask_size: float
    bid_exchange: Optional[Union[str, Exchange]] = None
    bid_price: float
    bid_size: float
    conditions: Optional[List[str]] = None
    tape: Optional[str] = None

    def __init__(self, symbol: str, raw_data: RawData) -> None:
        """Instantiates a Quote

        Args:
            symbol (str): The security identifer for the quote
            raw_data (RawData): The quote data as received by API
        """

        mapped_quote = {
            QUOTE_MAPPING.get(key): val
            for key, val in raw_data.items()
            if key in QUOTE_MAPPING
        }

        super().__init__(symbol=symbol, **mapped_quote)


class QuoteSet(BaseModel, TimeSeriesMixin):
    """A collection of Quotes.

    Attributes:
        symbols (List[str]): The list of ticker identifiers for the securities whose data forms the set of quotes.
        quote_set(Dict[str, List[Quote]]): The collection of Quotes keyed by symbol.
        raw (Dict[str, List[RawData]]): The collection of raw data from the API call keyed by symbol.
        _key_mapping (Dict[str, str]): The mapping for names of data fields from raw format received from API to data models
    """

    symbols: List[str]
    quote_set: Dict[str, List[Quote]]
    raw: Dict[str, List[RawData]]
    _key_mapping: Dict[str, str] = QUOTE_MAPPING

    def __init__(self, raw_data: Dict[str, List[RawData]], symbols: List[str]) -> None:
        """Instantiates a QuoteSet.

        Args:
            raw_data (Dict[str, List[RawData]]): The raw quote data received from API keyed by symbol
            symbols (List[str]): The list of ticker identifiers for the securities whose data forms the set of quotes.
        """
        parsed_quotes = {}

        for _symbol, quotes in raw_data.items():
            parsed_quotes[_symbol] = [Quote(_symbol, quote) for quote in quotes]

        super().__init__(symbols=symbols, quote_set=parsed_quotes, raw=raw_data)

    def __getitem__(self, symbol: str) -> List[Quote]:
        """Retrieves the quotes for a given symbol

        Args:
            symbol (str): The ticker idenfitier for the desired data

        Raises:
            KeyError: Cannot access data for symbol not in QuoteSet

        Returns:
            List[Quote]: The QuoteSet data for the given symbol
        """
        if symbol not in self.symbols:
            raise KeyError(f"No key {symbol} was found")

        return self.quote_set[symbol]


class Trade(BaseModel):
    """A transaction from the price and sales history of a security.

    Attributes:
        symbol (str): The ticker identifier for the security whose data forms the trade.
        timestamp (datetime): The time of submission of the trade.
        exchange (Exchange): The exchange the trade occurred.
        price (float): The price that the transaction occurred at.
        size (float): The quantity traded
        id (int): The trade ID
        conditions (Optional[List[str]]): The trade conditions. Defaults to None.
        tape (Optional[str]): The trade tape. Defaults to None.
    """

    symbol: str
    timestamp: datetime
    exchange: Exchange
    price: float
    size: float
    id: int
    conditions: Optional[List[str]] = None
    tape: Optional[str] = None

    def __init__(self, symbol: str, raw_data: RawData) -> None:
        """Instantiates a Trade history object

        Args:
            symbol (str): The security identifer for the trade that occurred
            raw_data (RawData): The trade data as received by API
        """

        mapped_trade = {
            TRADE_MAPPING.get(key): val
            for key, val in raw_data.items()
            if key in TRADE_MAPPING
        }

        super().__init__(symbol=symbol, **mapped_trade)


class TradeSet(BaseModel, TimeSeriesMixin):
    """A collection of Trade history objects.

    Attributes:
        symbols (List[str]): The list of ticker identifiers for the securities whose data forms the set of trades.
        trade_set(Dict[str, List[Trade]]]): The collection of Trades keyed by symbol.
        raw (Dict[str, List[RawData]]): The collection of raw data from the API call keyed by symbol.
        _key_mapping (Dict[str, str]): The mapping for names of data fields from raw format received from API to data models
    """

    symbols: List[str]
    trade_set: Dict[str, List[Trade]]
    raw: Dict[str, List[RawData]]
    _key_mapping: Dict[str, str] = TRADE_MAPPING

    def __init__(self, raw_data: Dict[str, List[RawData]], symbols: List[str]) -> None:
        """Instantiates a TradeSet - a collection of Trades.

        Args:
            raw_data (Dict[str, List[RawData]]): The raw trade data received from API keyed by symbol
            symbols (List[str]): The list of ticker identifiers for the securities whose data forms the set of trades.
        """
        parsed_trades = {}

        for _symbol, trades in raw_data.items():
            parsed_trades[_symbol] = [Trade(_symbol, trade) for trade in trades]

        super().__init__(symbols=symbols, trade_set=parsed_trades, raw=raw_data)

    def __getitem__(self, symbol: str) -> List[Trade]:
        """Retrieves the trades for a given symbol

        Args:
            symbol (str): The ticker idenfitier for the desired data

        Raises:
            KeyError: Cannot access data for symbol not in TradeSet

        Returns:
            List[Bar]: The TradeSet data for the given symbol
        """
        if symbol not in self.symbols:
            raise KeyError(f"No key {symbol} was found")

<<<<<<< HEAD
        return self.trade_set[symbol]


class Snapshot(BaseModel):
    """A Snapshot contains the latest trade, latest quote, minute bar daily bar
    and previous daily bar data for a given ticker symbol.

    Attributes:
        symbol (str): The identifier for the snapshot security.
        latest_trade(Trade): The latest transaction on the price and sales tape
        latest_quote (Quote): Level 1 ask/bid pair quote data.
        minute_bar (Bar): The latest minute OHLC bar data
        daily_bar (Bar): The latest daily OHLC bar data
        previous_daily_bar (Bar): The 2nd to latest (2 trading days ago) daily OHLC bar data
    """

    symbol: str
    latest_trade: Trade
    latest_quote: Quote
    minute_bar: Bar
    daily_bar: Bar
    previous_daily_bar: Bar

    def __init__(self, symbol: str, raw_data: Dict[str, RawData]) -> None:
        """Instantiates a Snapshot

        Args:
            symbol (str): The identifier for the snapshot security.
            raw_data (Dict[str, RawData]): The raw API snapshot data keyed by symbol
        """
        mapped_snapshot = {
            SNAPSHOT_MAPPING.get(key): val
            for key, val in raw_data.items()
            if key in SNAPSHOT_MAPPING
        }

        mapped_snapshot["latest_trade"] = Trade(symbol, mapped_snapshot["latest_trade"])
        mapped_snapshot["latest_quote"] = Quote(symbol, mapped_snapshot["latest_quote"])
        mapped_snapshot["minute_bar"] = Bar(
            symbol, TimeFrame.Minute, mapped_snapshot["minute_bar"]
        )
        mapped_snapshot["daily_bar"] = Bar(
            symbol, TimeFrame.Day, mapped_snapshot["daily_bar"]
        )
        mapped_snapshot["previous_daily_bar"] = Bar(
            symbol, TimeFrame.Day, mapped_snapshot["previous_daily_bar"]
        )

        super().__init__(symbol=symbol, **mapped_snapshot)


class SnapshotSet(BaseModel):
    """A collection of Snapshots keyed by symbol

    Attributes:
        symbols (List[str]): The list of ticker identifiers for the snapshot securities.
        snapshot_set (Dict[str, Snapshot]): Snapshot data keyed by symbol
    """

    symbols: List[str]
    snapshot_set: Dict[str, Snapshot]

    def __init__(self, symbols: List[str], raw_data: Dict[str, RawData]) -> None:

        parsed_snapshots = {}

        for _symbol, snapshot in raw_data.items():
            parsed_snapshots[_symbol] = Snapshot(_symbol, snapshot)

        super().__init__(symbols=symbols, snapshot_set=parsed_snapshots)

    def __getitem__(self, symbol: str) -> List[Trade]:
        """Retrieves the snapshot for a given symbol

        Args:
            symbol (str): The ticker idenfitier for the desired data

        Raises:
            KeyError: Cannot access data for symbol not in SnapshotSet

        Returns:
            List[Bar]: The SnapshotSet data for the given symbol
        """
        if symbol not in self.symbols:
            raise KeyError(f"No key {symbol} was found")

        return self.snapshot_set[symbol]
=======
        return self.trade_set[symbol]
>>>>>>> a79c630e
<|MERGE_RESOLUTION|>--- conflicted
+++ resolved
@@ -330,7 +330,6 @@
         if symbol not in self.symbols:
             raise KeyError(f"No key {symbol} was found")
 
-<<<<<<< HEAD
         return self.trade_set[symbol]
 
 
@@ -417,7 +416,4 @@
         if symbol not in self.symbols:
             raise KeyError(f"No key {symbol} was found")
 
-        return self.snapshot_set[symbol]
-=======
-        return self.trade_set[symbol]
->>>>>>> a79c630e
+        return self.snapshot_set[symbol]